#[warn(missing_docs)]
mod cursor;
mod event;
mod raw_window_handle;
mod system;
pub mod touch;
mod window;
mod windows;

pub use crate::raw_window_handle::*;
pub use cursor::*;
pub use event::*;
pub use system::*;
pub use touch::*;
pub use window::*;
pub use windows::*;

pub mod prelude {
    #[doc(hidden)]
    pub use crate::{
        CursorEntered, CursorIcon, CursorLeft, FileDragAndDrop, MonitorSelection,
        ReceivedCharacter, Window, WindowDescriptor, WindowESC, WindowMode, WindowMoved,
        WindowPosition, Windows,
    };
}

use bevy_app::prelude::*;
use bevy_ecs::{
<<<<<<< HEAD
    event::{EventReader, Events},
    schedule::{ParallelSystemDescriptorCoercion, SystemLabel},
    system::{Local, ResMut, Resource},
=======
    event::Events,
    schedule::{IntoSystemDescriptor, SystemLabel},
    system::Resource,
>>>>>>> dc3f8012
};

/// The configuration information for the [`WindowPlugin`].
///
/// It can be added as a [`Resource`](bevy_ecs::system::Resource) before the [`WindowPlugin`]
/// runs, to configure how it behaves.
#[derive(Resource, Clone)]
pub struct WindowSettings {
    /// Whether to create a window when added.
    ///
    /// Note that if there are no windows, by default the App will exit,
    /// due to [`exit_on_all_closed`].
    pub add_primary_window: bool,
    /// Whether to exit the app when there are no open windows.
    ///
    /// If disabling this, ensure that you send the [`bevy_app::AppExit`]
    /// event when the app should exit. If this does not occur, you will
    /// create 'headless' processes (processes without windows), which may
    /// surprise your users. It is recommended to leave this setting as `true`.
    ///
    /// If true, this plugin will add [`exit_on_all_closed`] to [`CoreStage::Update`].
    pub exit_on_all_closed: bool,
    /// Whether to close windows when they are requested to be closed (i.e.
    /// when the close button is pressed).
    ///
    /// If true, this plugin will add [`close_when_requested`] to [`CoreStage::Update`].
    /// If this system (or a replacement) is not running, the close button will have no effect.
    /// This may surprise your users. It is recommended to leave this setting as `true`.
    pub close_when_requested: bool,
}

impl Default for WindowSettings {
    fn default() -> Self {
        WindowSettings {
            add_primary_window: true,
            exit_on_all_closed: true,
            close_when_requested: true,
        }
    }
}

/// A [`Plugin`] that defines an interface for windowing support in Bevy.
#[derive(Default)]
pub struct WindowPlugin;

impl Plugin for WindowPlugin {
    fn build(&self, app: &mut App) {
        app.add_event::<WindowResized>()
            .add_event::<CreateWindow>()
            .add_event::<WindowCreated>()
            .add_event::<WindowClosed>()
            .add_event::<WindowCloseRequested>()
            .add_event::<RequestRedraw>()
            .add_event::<CursorEntered>()
            .add_event::<CursorLeft>()
            .add_event::<TouchInput>()
            .add_event::<ReceivedCharacter>()
            .add_event::<WindowFocused>()
            .add_event::<WindowScaleFactorChanged>()
            .add_event::<WindowBackendScaleFactorChanged>()
            .add_event::<FileDragAndDrop>()
            .add_event::<WindowMoved>()
            .add_event::<CursorMoved>()
            .add_event::<WindowESC>()
            .init_resource::<Touches>()
            .init_resource::<Windows>();

        let settings = app
            .world
            .get_resource::<WindowSettings>()
            .cloned()
            .unwrap_or_default();

        if settings.add_primary_window {
            let window_descriptor = app
                .world
                .get_resource::<WindowDescriptor>()
                .cloned()
                .unwrap_or_default();
            let mut create_window_event = app.world.resource_mut::<Events<CreateWindow>>();
            create_window_event.send(CreateWindow {
                id: WindowId::primary(),
                descriptor: window_descriptor,
            });
            // update touch events if there is an active window
            app.add_system_to_stage(CoreStage::PreUpdate, touch_screen_input_system);
        }

        if settings.exit_on_all_closed {
            app.add_system_to_stage(
                CoreStage::PostUpdate,
                exit_on_all_closed.after(ModifiesWindows),
            );
        }
        if settings.close_when_requested {
            app.add_system(close_when_requested);
        }
    }
}

#[derive(Debug, Hash, PartialEq, Eq, Clone, SystemLabel)]
pub struct ModifiesWindows;

/// Close the focused window whenever the escape key (<kbd>Esc</kbd>) is pressed
///
/// This is useful for examples or prototyping.
pub fn close_on_esc(
    mut focused: Local<Option<WindowId>>,
    mut windows: ResMut<Windows>,
    close_events: EventReader<WindowESC>,
) {
    // TODO: Track this in e.g. a resource to ensure consistent behaviour across similar systems
    for window in windows.iter() {
        if window.is_focused() {
            *focused = Some(window.id());
        }
    }

    if close_events.is_empty() {
        return;
    }

    if let Some(focused) = &*focused {
        if let Some(window) = windows.get_mut(*focused) {
            window.close();
        }
    }
}<|MERGE_RESOLUTION|>--- conflicted
+++ resolved
@@ -26,15 +26,9 @@
 
 use bevy_app::prelude::*;
 use bevy_ecs::{
-<<<<<<< HEAD
     event::{EventReader, Events},
-    schedule::{ParallelSystemDescriptorCoercion, SystemLabel},
+    schedule::{IntoSystemDescriptor, SystemLabel},
     system::{Local, ResMut, Resource},
-=======
-    event::Events,
-    schedule::{IntoSystemDescriptor, SystemLabel},
-    system::Resource,
->>>>>>> dc3f8012
 };
 
 /// The configuration information for the [`WindowPlugin`].
